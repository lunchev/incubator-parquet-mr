--- conflicted
+++ resolved
@@ -22,17 +22,7 @@
 import java.util.List;
 import java.util.Map;
 
-<<<<<<< HEAD
-import org.apache.hadoop.fs.FSDataInputStream;
-import org.apache.hadoop.fs.FileSystem;
-import org.apache.hadoop.fs.Path;
-import org.apache.hadoop.mapreduce.InputSplit;
-import org.apache.hadoop.mapreduce.RecordReader;
-import org.apache.hadoop.mapreduce.TaskAttemptContext;
-
 import redelm.Log;
-=======
->>>>>>> 5334a2d7
 import redelm.column.mem.MemColumnsStore;
 import redelm.io.ColumnIOFactory;
 import redelm.io.MessageColumnIO;
@@ -115,19 +105,13 @@
             columnData.getData()
             );
       }
-<<<<<<< HEAD
       long timeSpentReading = System.currentTimeMillis() - t0;
       totalTimeSpentReadingBytes += timeSpentReading;
       LOG.info("block read in memory in " + timeSpentReading + " ms");
-      MessageColumnIO columnIO = columnIOFactory.getColumnIO(requestedSchema, columnsStore);
-      recordReader = columnIO.getRecordReader();
-      recordConsumer = readSupport.newRecordConsumer(destination);
+      MessageColumnIO columnIO = columnIOFactory.getColumnIO(requestedSchema);
+      recordReader = columnIO.getRecordReader(columnsStore, readSupport.newRecordConsumer());
       startedReadingCurrentBlockAt = System.currentTimeMillis();
       currentBlockRecordCount = columnsData.getRecordCount();
-=======
-      MessageColumnIO columnIO = columnIOFactory.getColumnIO(requestedSchema);
-      recordReader = columnIO.getRecordReader(columnsStore, readSupport.newRecordConsumer());
->>>>>>> 5334a2d7
     }
   }
 
@@ -188,15 +172,10 @@
         columns.add(columnMetaData.getPath());
       }
     }
-<<<<<<< HEAD
-    reader = new RedelmFileReader(f, blocks, columns, redelmInputSplit.getFileMetaData().getCodecClassName());
+    reader = new RedelmFileReader(configuration, f, blocks, columns, redelmInputSplit.getFileMetaData().getCodecClassName());
     for (BlockMetaData block : blocks) {
       total += block.getRecordCount();
     }
-=======
-    reader = new RedelmFileReader(configuration, f, Arrays.asList(block), columns, redelmInputSplit.getFileMetaData().getCodecClassName());
-    total = block.getRecordCount();
->>>>>>> 5334a2d7
   }
 
   private boolean contains(GroupType requestedSchema, String[] path) {
