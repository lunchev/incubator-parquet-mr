--- conflicted
+++ resolved
@@ -52,16 +52,12 @@
       loadNewBlock();
 //      System.out.println("load new block");
     }
-<<<<<<< HEAD
-    this.nextOffset = page.length-in.available()-offset;
+    this.nextOffset = page.length - in.available() - offset;
   }
   
   @Override
   public int getNextOffset() {
     return this.nextOffset;
-=======
-    return page.length - in.available() - offset;
->>>>>>> 5f8ba809
   }
 
   @Override
