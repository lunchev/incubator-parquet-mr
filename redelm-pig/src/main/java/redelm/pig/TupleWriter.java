/**
 * Copyright 2012 Twitter, Inc.
 *
 * Licensed under the Apache License, Version 2.0 (the "License");
 * you may not use this file except in compliance with the License.
 * You may obtain a copy of the License at
 *
 * http://www.apache.org/licenses/LICENSE-2.0
 *
 * Unless required by applicable law or agreed to in writing, software
 * distributed under the License is distributed on an "AS IS" BASIS,
 * WITHOUT WARRANTIES OR CONDITIONS OF ANY KIND, either express or implied.
 * See the License for the specific language governing permissions and
 * limitations under the License.
 */
package redelm.pig;

import java.util.Arrays;
import java.util.List;
import java.util.Map;
import java.util.Map.Entry;
import java.util.Set;

import org.apache.pig.backend.executionengine.ExecException;
import org.apache.pig.data.DataBag;
import org.apache.pig.data.DataByteArray;
import org.apache.pig.data.Tuple;
import org.apache.pig.data.TupleFactory;

import redelm.io.RecordConsumer;
import redelm.schema.GroupType;
import redelm.schema.MessageType;
import redelm.schema.Type;
import redelm.schema.Type.Repetition;

public class TupleWriter {
  private static final TupleFactory TF = TupleFactory.getInstance();

  private final RecordConsumer recordConsumer;
  private final MessageType rootSchema;

  public TupleWriter(RecordConsumer recordConsumer, MessageType schema) {
    this.recordConsumer = recordConsumer;
    this.rootSchema = schema;
  }

  public void write(Tuple t) throws ExecException {
    recordConsumer.startMessage();
    writeTuple(rootSchema, t);
    recordConsumer.endMessage();
  }

  private void writeTuple(GroupType schema, Tuple t) throws ExecException {
    List<Type> fields = schema.getFields();
    for (int i = 0; i < fields.size(); i++) {
      if (!t.isNull(i)) {
        Type fieldType = fields.get(i);
        if (fieldType.getRepetition() == Repetition.REPEATED) {
          Object repeated = t.get(i);
          if (repeated instanceof DataBag) {
            DataBag bag = (DataBag)repeated;
            if (bag.size() > 0) {
              recordConsumer.startField(fieldType.getName(), i);
              for (Tuple tuple : bag) {
                if (fieldType.isPrimitive()) {
                  writeValue(fieldType, tuple, 0);
                } else {
                  recordConsumer.startGroup();
                  writeTuple(fieldType.asGroupType(), tuple);
                  recordConsumer.endGroup();
                }
              }
              recordConsumer.endField(fieldType.getName(), i);
            }
          } else if (repeated instanceof Map) {
            Map<String, Object> map = (Map<String, Object>)repeated;
            if (map.size() > 0) {
              recordConsumer.startField(fieldType.getName(), i);
              Set<Entry<String, Object>> entrySet = map.entrySet();
              for (Entry<String, Object> entry : entrySet) {
                recordConsumer.startGroup();
                writeTuple(fieldType.asGroupType(), TF.newTuple(Arrays.asList(entry.getKey(), entry.getValue())));
                recordConsumer.endGroup();
              }
              recordConsumer.endField(fieldType.getName(), i);
            }
          } else {
            throw new RuntimeException("not a supported repeated type: "+repeated.getClass());
          }
        } else {
          recordConsumer.startField(fieldType.getName(), i);
          writeValue(fieldType, t, i);
          recordConsumer.endField(fieldType.getName(), i);
        }
      }
    }
  }

  private void writeValue(Type type, Tuple t, int i) {
    try {
      if (type.isPrimitive()) {
        switch (type.asPrimitiveType().getPrimitive()) {
        // TODO: use PrimitiveTuple accessors
        case BINARY:
          recordConsumer.addBinary(((DataByteArray)t.get(i)).get());
          break;
        case BOOLEAN:
          recordConsumer.addBoolean((Boolean)t.get(i));
          break;
<<<<<<< HEAD
        case INT64:
          recordConsumer.addInteger(((Number)t.get(i)).intValue());
=======
        case INT32:
          recordConsumer.addInt(((Number)t.get(i)).intValue());
>>>>>>> da419bfe
          break;
        case INT64:
          recordConsumer.addLong(((Number)t.get(i)).longValue());
          break;
        case STRING:
          recordConsumer.addString((String)t.get(i));
          break;
        case DOUBLE:
          recordConsumer.addDouble(((Number)t.get(i)).doubleValue());
          break;
        case FLOAT:
          recordConsumer.addFloat(((Number)t.get(i)).floatValue());
          break;
        default:
          throw new UnsupportedOperationException(type.asPrimitiveType().getPrimitive().name());
        }
      } else {
        recordConsumer.startGroup();
        writeTuple(type.asGroupType(), (Tuple)t.get(i));
        recordConsumer.endGroup();
      }
    } catch (Exception e) {
      throw new RuntimeException("can not write value at "+i+" for type "+type+" in tuple "+t, e);
    }
  }

}<|MERGE_RESOLUTION|>--- conflicted
+++ resolved
@@ -107,13 +107,8 @@
         case BOOLEAN:
           recordConsumer.addBoolean((Boolean)t.get(i));
           break;
-<<<<<<< HEAD
-        case INT64:
-          recordConsumer.addInteger(((Number)t.get(i)).intValue());
-=======
         case INT32:
           recordConsumer.addInt(((Number)t.get(i)).intValue());
->>>>>>> da419bfe
           break;
         case INT64:
           recordConsumer.addLong(((Number)t.get(i)).longValue());
